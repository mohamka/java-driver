--- conflicted
+++ resolved
@@ -31,15 +31,11 @@
 import com.datastax.driver.core.exceptions.DriverInternalError;
 import com.datastax.driver.core.exceptions.NoHostAvailableException;
 
-<<<<<<< HEAD
 import static com.datastax.driver.core.SchemaElement.KEYSPACE;
 import static com.datastax.driver.core.SchemaElement.TABLE;
 import static com.datastax.driver.core.SchemaElement.TYPE;
 
-class ControlConnection implements Host.StateListener {
-=======
 class ControlConnection implements Host.StateListener, Connection.Owner {
->>>>>>> dc32a6db
 
     private static final Logger logger = LoggerFactory.getLogger(ControlConnection.class);
 
@@ -266,17 +262,13 @@
             refreshNodeListAndTokenMap(connection, cluster, isInitialConnection, true);
 
             logger.debug("[Control connection] Refreshing schema");
-<<<<<<< HEAD
-            refreshSchema(connection, null, null, null, cluster, isInitialConnection);
-=======
-            refreshSchema(connection, null, null, cluster);
+            refreshSchema(connection, null, null, null, cluster);
 
             // We need to refresh the node list again;
             // We want that because the token map was not properly initialized by the first call above,
             // since it requires the list of keyspaces to be loaded.
             refreshNodeListAndTokenMap(connection, cluster, false, true);
 
->>>>>>> dc32a6db
             return connection;
         } catch (BusyConnectionException e) {
             connection.closeAsync().force();
@@ -296,34 +288,21 @@
         }
     }
 
-<<<<<<< HEAD
     public void refreshSchema(SchemaElement targetType, String targetKeyspace, String targetName) throws InterruptedException {
         logger.debug("[Control connection] Refreshing schema for {}{}",
             targetType == null ? "everything" : targetKeyspace,
             (targetType == KEYSPACE) ? "" : "." + targetName + " (" + targetType + ")");
-=======
-    void refreshSchema(String keyspace, String table) throws InterruptedException {
-        if(keyspace == null && table == null) {
-            logger.debug("[Control connection] Refreshing schema");
-        } else {
-            logger.debug("[Control connection] Refreshing schema for {}{}", keyspace == null ? "" : keyspace, table == null ? "" : '.' + table);
-        }
->>>>>>> dc32a6db
         try {
             Connection c = connectionRef.get();
             // At startup, when we add the initial nodes, this will be null, which is ok
             if (c == null || c.isClosed())
                 return;
-<<<<<<< HEAD
-            refreshSchema(c, targetType, targetKeyspace, targetName, cluster, false);
-=======
-            refreshSchema(c, keyspace, table, cluster);
-            // If the table is null, we either rebuild all from scratch or have an updated keyspace. In both cases, rebuild the token map
+            refreshSchema(c, targetType, targetKeyspace, targetName, cluster);
+            // If we rebuild all from scratch or have an updated keyspace, rebuild the token map
             // since some replication on some keyspace may have changed
-            if (table == null) {
+            if ((targetType == null || targetType == KEYSPACE)) {
                 cluster.submitNodeListRefresh();
             }
->>>>>>> dc32a6db
         } catch (ConnectionException e) {
             logger.debug("[Control connection] Connection error while refreshing schema ({})", e.getMessage());
             signalError();
@@ -338,30 +317,7 @@
         }
     }
 
-<<<<<<< HEAD
-    static void refreshSchema(Connection connection, SchemaElement targetType, String targetKeyspace, String targetName, Cluster.Manager cluster, boolean isInitialConnection) throws ConnectionException, BusyConnectionException, ExecutionException, InterruptedException {
-=======
-    static void refreshSchema(Connection connection, String keyspace, String table, Cluster.Manager cluster) throws ConnectionException, BusyConnectionException, ExecutionException, InterruptedException {
-        // Make sure we're up to date on schema
-        String whereClause = "";
-        if (keyspace != null) {
-            whereClause = " WHERE keyspace_name = '" + keyspace + '\'';
-            if (table != null)
-                whereClause += " AND columnfamily_name = '" + table + '\'';
-        }
-
-        DefaultResultSetFuture ksFuture = table == null
-            ? new DefaultResultSetFuture(null, new Requests.Query(SELECT_KEYSPACES + whereClause))
-            : null;
-        DefaultResultSetFuture cfFuture = new DefaultResultSetFuture(null, new Requests.Query(SELECT_COLUMN_FAMILIES + whereClause));
-        DefaultResultSetFuture colsFuture = new DefaultResultSetFuture(null, new Requests.Query(SELECT_COLUMNS + whereClause));
-
-        if (ksFuture != null)
-            connection.write(ksFuture);
-        connection.write(cfFuture);
-        connection.write(colsFuture);
-
->>>>>>> dc32a6db
+    static void refreshSchema(Connection connection, SchemaElement targetType, String targetKeyspace, String targetName, Cluster.Manager cluster) throws ConnectionException, BusyConnectionException, ExecutionException, InterruptedException {
         Host host = cluster.metadata.getHost(connection.address);
         // Neither host, nor it's version should be null. But instead of dying if there is a race or something, we can kind of try to infer
         // a Cassandra version from the protocol version (this is not full proof, we can have the protocol 1 against C* 2.0+, but it's worth
@@ -421,24 +377,13 @@
             // So log, but let things go otherwise.
             logger.error("Error parsing schema from Cassandra system tables: the schema in Cluster#getMetadata() will appear incomplete or stale", e);
         }
-<<<<<<< HEAD
-
-        // If we rebuild all from scratch or have an updated keyspace, rebuild the token map since some replication on some keyspace
-        // may have changed
-        if (isSchemaOrKeyspace)
-            refreshNodeListAndTokenMap(connection, cluster, false, false);
     }
 
     private static boolean supportsUdts(VersionNumber cassandraVersion) {
         return cassandraVersion.getMajor() > 2 || (cassandraVersion.getMajor() == 2 && cassandraVersion.getMinor() >= 1);
     }
 
-    public void refreshNodeListAndTokenMap() {
-=======
-    }
-
     void refreshNodeListAndTokenMap() {
->>>>>>> dc32a6db
         Connection c = connectionRef.get();
         // At startup, when we add the initial nodes, this will be null, which is ok
         if (c == null || c.isClosed())
@@ -700,19 +645,13 @@
         return false;
     }
 
-<<<<<<< HEAD
-    private static boolean checkSchemaAgreement(Connection connection, Cluster.Manager cluster) throws ConnectionException, BusyConnectionException, InterruptedException, ExecutionException {
-        DefaultResultSetFuture peersFuture = new DefaultResultSetFuture(null, cluster.protocolVersion(), new Requests.Query(SELECT_SCHEMA_PEERS));
-        DefaultResultSetFuture localFuture = new DefaultResultSetFuture(null, cluster.protocolVersion(), new Requests.Query(SELECT_SCHEMA_LOCAL));
-=======
     boolean checkSchemaAgreement() throws ConnectionException, BusyConnectionException, InterruptedException, ExecutionException {
         Connection connection = connectionRef.get();
         if (connection == null || connection.isClosed())
             return false;
 
-        DefaultResultSetFuture peersFuture = new DefaultResultSetFuture(null, new Requests.Query(SELECT_SCHEMA_PEERS));
-        DefaultResultSetFuture localFuture = new DefaultResultSetFuture(null, new Requests.Query(SELECT_SCHEMA_LOCAL));
->>>>>>> dc32a6db
+        DefaultResultSetFuture peersFuture = new DefaultResultSetFuture(null, cluster.protocolVersion(), new Requests.Query(SELECT_SCHEMA_PEERS));
+        DefaultResultSetFuture localFuture = new DefaultResultSetFuture(null, cluster.protocolVersion(), new Requests.Query(SELECT_SCHEMA_LOCAL));
         connection.write(peersFuture);
         connection.write(localFuture);
 
