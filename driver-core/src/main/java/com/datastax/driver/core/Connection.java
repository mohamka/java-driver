--- conflicted
+++ resolved
@@ -495,16 +495,12 @@
                     return;
                 }
                 handler.cancelTimeout();
-<<<<<<< HEAD
-                handler.callback.onSet(Connection.this, response);
+                handler.callback.onSet(Connection.this, response, System.nanoTime() - handler.startTime);
 
                 // If we happen to be shutdown and we're the last outstand request, we need to signal the shutdown future
                 // (note: this is racy as the signaling can be called more than once, but that's not a problem)
                 if (isClosed() && pending.isEmpty())
                     shutdownFuture.get().force();
-=======
-                handler.callback.onSet(Connection.this, response, System.nanoTime() - handler.startTime);
->>>>>>> 4d99c734
             }
         }
 
@@ -591,13 +587,8 @@
         }
 
         @Override
-<<<<<<< HEAD
-        public void onSet(Connection connection, Message.Response response, ExecutionInfo info, Statement statement) {
-            onSet(connection, response);
-=======
-        public void onSet(Connection connection, Message.Response response, ExecutionInfo info, long latency) {
+        public void onSet(Connection connection, Message.Response response, ExecutionInfo info, Statement statement, long latency) {
             onSet(connection, response, latency);
->>>>>>> 4d99c734
         }
 
         @Override
